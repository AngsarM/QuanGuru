import QuantumToolbox.operators as qOps
import QuantumToolbox.Hamiltonians as hams
# from datetime import datetime
# import copy


class QuantumSystem:
    def __init__(self):
        super().__init__()
        self.subSystems = {}
        self.Couplings = {}
        self.Unitaries = None
        self.initialState = None
        self.couplingName = None
        self.__kept = {}

    def addSubSys(self, subSys, **kwargs):
        if isinstance(subSys, qSystem):
            if subSys.inComposite is False:
                newSub = self.__addSub(subSys)
                return newSub
            elif subSys.inComposite is True:

                newSub = subSys.createCopy(subSys)
                newSub = self.__addSub(newSub)
                print('Sub system is already in the composite, copy created and added')
                return newSub
        else:
            newSub = subSys(**kwargs)
            self.__addSub(newSub)
            return newSub

    def __addSub(self, subSys):
        subSys._qSystem__ind = len(self.subSystems)
        for key, subS in self.subSystems.items():
            subSys._qSystem__dimsBefore *= subS.dimension
            subS._qSystem__dimsAfter *= subSys.dimension
        subSys.inComposite = True
        subSys.name = subSys._qSystem__name
        self.subSystems[subSys.name] = subSys
        return subSys

    def createSubSys(self, subClass, n=1, **kwargs):
        if isinstance(subClass, qSystem):
            newSub = subClass.createCopy(subClass)
            newSub = self.__addSub(newSub)
            print('Instead of the class, an instance is given')

            for key, value in kwargs.items():
                setattr(newSub, key, value)
            return newSub
        else:
            if n == 1:
                newSub = self.__addSub(subClass(**kwargs))
                return newSub
            else:
                newSubs = []
                for nnn in range(n):
                    newSub = self.__addSub(subClass(**kwargs))
                    newSubs.append(newSub)
                return newSubs

    @property
    def totalDim(self):
        tDim = 1
        for key, subSys in self.subSystems.items():
            tDim *= subSys.dimension
        return tDim

    @property
    def freeHam(self):
        freeHams = []
        for key, val in self.subSystems.items():
            freeHams.append(val.freeHam)
        ham = sum(freeHams)
        return ham

    @property
    def totalHam(self):
        return self.freeHam + self.couplingHam

    @property
    def couplingHam(self):
        cHams = []
        for key, val in self.Couplings.items():
            cHams.append(val.couplingHam)
        cham = sum(cHams)
        return cham

<<<<<<< HEAD
    def addSysCoupling(self, qsystems, couplingOps, couplingStrength):
=======
    def createSysCoupling(self, qsystems, couplingOps, couplingStrength):
>>>>>>> 0b9e3218
        couplingObj = sysCoupling(couplingStrength=couplingStrength)
        couplingObj._qCoupling__cFncs.append(couplingOps)
        couplingObj._qCoupling__qSys.append(qsystems)
        couplingObj.name = len(self.Couplings)
        self.Couplings[couplingObj.name] = couplingObj
        return couplingObj
<<<<<<< HEAD
=======

    def addSysCoupling(self, couplingObj):
        self.Couplings[couplingObj.name] = couplingObj
        return couplingObj

    def addCoupling(self, qsystems, couplingOps, couplingStrength):
        orders = []
        for qsys in range(len(qsystems)):
            setattr(self, qsystems[qsys].name + str(self.couplingName) +
                    str(len(self.__cFncs)), couplingOps[qsys])
            orders.append(qsystems[qsys]._qSystem__ind)
        self.__cFncs.append([couplingStrength, orders])
        return 'nothing'
>>>>>>> 0b9e3218

    def coupleBy(self, subSys1, subSys2, cType, cStrength):
        '''
        These options should be located in a  seperate file, in which case
        cType would be a function
        '''

        qsystems = [subSys1, subSys2]
        if cType == 'JC':
            self.couplingName = 'JC'
<<<<<<< HEAD
            if subSys2.operator == qOps.sigmaz:
                print('sigmaz')
                couplingObj = self.addSysCoupling(qsystems, [qOps.destroy, qOps.sigmap], cStrength)
                couplingObj._qCoupling__cFncs.append([qOps.create, qOps.sigmam])
            else:
                print('number')
                couplingObj = self.addSysCoupling(qsystems, [qOps.destroy, qOps.create], cStrength)
                couplingObj._qCoupling__cFncs.append([qOps.create, qOps.destroy])
            couplingObj._qCoupling__qSys.append(qsystems)
        return couplingObj
=======
            couplingObj = self.addSysCoupling(
                qsystems, [qOps.destroy, qOps.create], cStrength)
            couplingObj._qCoupling__cFncs.append([qOps.create, qOps.destroy])
            couplingObj._qCoupling__qSys.append(qsystems)
        return couplingObj

    def __coupOrdering(self, qts):
        sorted(qts, key=lambda x: x[0], reverse=False)
        oper = qts[0][1]
        for ops in range(len(qts)-1):
            oper = oper @ qts[ops+1][1]
        return oper

    def __getCoupling(self, ind):
        qts = []
        for order in self.__cFncs[ind][1]:
            sys = self.subSystems[str(order)]
            oper = getattr(self, sys.name + str(self.couplingName) + str(ind))
            cHam = hams.compositeOp(
                oper(sys.dimension),
                sys._qSystem__dimsBefore,
                sys._qSystem__dimsAfter)

            ts = [order, cHam]
            qts.append(ts)
        cHam = self.__coupOrdering(qts)
        return cHam
>>>>>>> 0b9e3218

    def reset(self, to=None):
        if to is None:
            self.__keepOld()
            for key, val in self.Couplings.items():
                val._qCoupling__cMatrix = None

            self.Couplings = {}
            self.Unitaries = None
            self.couplingName = None
            return 0
        else:
            self.__keepOld()

            self.couplingName = to
            self.Couplings = self.__kept[to][0]
            self.Unitaries = self.__kept[to][1]
            return 0

    def __keepOld(self):
        name = self.couplingName
        if name in self.__kept.keys():
            if self.Unitaries != self.__kept[name][1]:
                name = len(self.__kept)
                self.__kept[name] = [self.Couplings, self.Unitaries]
<<<<<<< HEAD
            else:
                return 'nothing'
        else:
            self.__kept[name] = [self.Couplings, self.Unitaries]

class qCoupling(object):
    __slots__ = ['name', '__cFncs', 'couplingStrength', '__cOrders', '__cMatrix', '__qSys']
=======
        else:
            self.__kept[name] = [self.Couplings, self.Unitaries]


class qCoupling(object):
    __slots__ = ['name', '__cFncs', 'couplingStrength',
                 '__cOrders', '__cMatrix', '__qSys']

>>>>>>> 0b9e3218
    def __init__(self, **kwargs):
        super().__init__()
        self.name = None
        self.__cFncs = []
        self.__qSys = []
        self.couplingStrength = 0
        self.__cMatrix = None
        for key, value in kwargs.items():
            setattr(self, key, value)

    @property
    def couplingMat(self):
<<<<<<< HEAD
        if self.__cMatrix == None:
=======
        if self.__cMatrix is None:
>>>>>>> 0b9e3218
            self.__cMatrix = self.__getCoupling()
            return self.__cMatrix
        else:
            return self.__cMatrix
<<<<<<< HEAD
    
=======

>>>>>>> 0b9e3218
    @property
    def couplingHam(self):
        if len(self.__cFncs) == 0:
            raise ValueError('No operator is given for coupling Hamiltonian')
        else:
<<<<<<< HEAD
            if self.__cMatrix != None:
=======
            if self.__cMatrix is not None:
>>>>>>> 0b9e3218
                h = self.couplingStrength * self.__cMatrix
                return h
            else:
                h = self.couplingStrength * self.couplingMat
                return h

    def __coupOrdering(self, qts):
        sorted(qts, key=lambda x: x[0], reverse=False)
        oper = qts[0][1]
        for ops in range(len(qts)-1):
            oper = oper @ qts[ops+1][1]
        return oper

    def __getCoupling(self):
        cMats = []
        for ind in range(len(self.__cFncs)):
            qts = []
            for indx in range(len(self.__qSys[ind])):
                sys = self.__qSys[ind][indx]
                order = sys._qSystem__ind
                oper = self.__cFncs[ind][indx]
<<<<<<< HEAD
                cHam = hams.compositeOp(oper(sys.dimension), sys._qSystem__dimsBefore, sys._qSystem__dimsAfter)
=======
                cHam = hams.compositeOp(
                    oper(sys.dimension),
                    sys._qSystem__dimsBefore,
                    sys._qSystem__dimsAfter)

>>>>>>> 0b9e3218
                ts = [order, cHam]
                qts.append(ts)
            cMats.append(self.__coupOrdering(qts))
        cHam = sum(cMats)
        return cHam
<<<<<<< HEAD

class envCoupling(qCoupling):
    __slots__ = ['label']
=======

    def add_term(self, qsystems, couplingOps):

        self._qCoupling__cFncs.append(couplingOps)
        self._qCoupling__qSys.append(qsystems)

        return self


class envCoupling(qCoupling):
    __slots__ = ['label']

>>>>>>> 0b9e3218
    def __init__(self, **kwargs):
        super().__init__()
        self.label = 'Environment'
        for key, value in kwargs.items():
            setattr(self, key, value)
<<<<<<< HEAD

class sysCoupling(qCoupling):
    __slots__ = ['couplingName', 'label']
=======


class sysCoupling(qCoupling):
    __slots__ = ['couplingName', 'label']

>>>>>>> 0b9e3218
    def __init__(self, **kwargs):
        super().__init__()
        self.couplingName = None
        self.label = 'System Coupling'
        for key, value in kwargs.items():
            setattr(self, key, value)
<<<<<<< HEAD
=======

>>>>>>> 0b9e3218

class qSystem(object):
    __slots__ = ['__ind', 'name', 'dimension', 'frequency', 'operator',
                 '__Matrix', '__dimsBefore', '__dimsAfter', 'inComposite']

    def __init__(self, name=None, **kwargs):
        super().__init__()
        self.__ind = None
        self.name = name

        self.dimension = 2
        self.frequency = 1

        self.operator = None
        self.__Matrix = None

        self.__dimsBefore = 1
        self.__dimsAfter = 1
        self.inComposite = False

        for key, value in kwargs.items():
            setattr(self, key, value)

    def __del__(self):
        class_name = self.__class__.__name__

    @property
    def freeHam(self):
        if self.operator is None:
            raise ValueError('No operator is given for free Hamiltonian')
        else:
            if self.__Matrix is not None:
                h = self.frequency * self.__Matrix
                return h
            else:
                h = self.frequency * self.freeMat
                return h

    @property
    def freeMat(self):
        if self.__Matrix is None:
            self.__Matrix = hams.compositeOp(
                self.operator(self.dimension),
                self.__dimsBefore,
                self.__dimsAfter)

            return self.__Matrix
        else:
            return self.__Matrix

    @property
    def __name(self):
        if self.name is None:
            return str(self.__ind)
        else:
            return self.name

    @staticmethod
    def createCopy(qSystem):
        sysClass = qSystem.__class__
        newSub = sysClass()
        newSub.frequency = qSystem.frequency
        newSub.dimension = qSystem.dimension
        newSub.operator = qSystem.operator
        return newSub

class Qubit(qSystem):
    # __slots__ = ['label']

    def __init__(self, **kwargs):
        super().__init__()
        self.operator = qOps.sigmaz
        self.label = 'Qubit'
        for key, value in kwargs.items():
            setattr(self, key, value)

    @property
    def freeHam(self):
        if self._qSystem__Matrix is not None:
            h = self.frequency * self._qSystem__Matrix
            return 0.5*h
        else:
            h = self.frequency * self.freeMat
            return 0.5*h


class Spin(qSystem):
    # __slots__ = ['jValue', 'label']
    def __init__(self, **kwargs):
        super().__init__()
        self.operator = qOps.Jz
        self.jValue = 1
        self.label = 'Spin'
        for key, value in kwargs.items():
            setattr(self, key, value)
        self.dimension = ((2*self.jValue) + 1)

    @property
    def freeMat(self):
        if self._qSystem__Matrix is None:
            self._qSystem__Matrix = hams.compositeOp(
                self.operator(self.jValue),
                self._qSystem__dimsBefore,
                self._qSystem__dimsAfter)

            return self._qSystem__Matrix
        else:
            return self.__Matrix


class Cavity(qSystem):
    # __slots__ = ['label']

    def __init__(self, **kwargs):
        super().__init__()
        self.operator = qOps.number
        self.label = 'Cavity'
        for key, value in kwargs.items():
            setattr(self, key, value)<|MERGE_RESOLUTION|>--- conflicted
+++ resolved
@@ -1,7 +1,5 @@
 import QuantumToolbox.operators as qOps
 import QuantumToolbox.Hamiltonians as hams
-# from datetime import datetime
-# import copy
 
 
 class QuantumSystem:
@@ -87,33 +85,19 @@
         cham = sum(cHams)
         return cham
 
-<<<<<<< HEAD
-    def addSysCoupling(self, qsystems, couplingOps, couplingStrength):
-=======
+
     def createSysCoupling(self, qsystems, couplingOps, couplingStrength):
->>>>>>> 0b9e3218
         couplingObj = sysCoupling(couplingStrength=couplingStrength)
         couplingObj._qCoupling__cFncs.append(couplingOps)
         couplingObj._qCoupling__qSys.append(qsystems)
         couplingObj.name = len(self.Couplings)
         self.Couplings[couplingObj.name] = couplingObj
         return couplingObj
-<<<<<<< HEAD
-=======
+        
 
     def addSysCoupling(self, couplingObj):
         self.Couplings[couplingObj.name] = couplingObj
         return couplingObj
-
-    def addCoupling(self, qsystems, couplingOps, couplingStrength):
-        orders = []
-        for qsys in range(len(qsystems)):
-            setattr(self, qsystems[qsys].name + str(self.couplingName) +
-                    str(len(self.__cFncs)), couplingOps[qsys])
-            orders.append(qsystems[qsys]._qSystem__ind)
-        self.__cFncs.append([couplingStrength, orders])
-        return 'nothing'
->>>>>>> 0b9e3218
 
     def coupleBy(self, subSys1, subSys2, cType, cStrength):
         '''
@@ -124,7 +108,6 @@
         qsystems = [subSys1, subSys2]
         if cType == 'JC':
             self.couplingName = 'JC'
-<<<<<<< HEAD
             if subSys2.operator == qOps.sigmaz:
                 print('sigmaz')
                 couplingObj = self.addSysCoupling(qsystems, [qOps.destroy, qOps.sigmap], cStrength)
@@ -135,35 +118,6 @@
                 couplingObj._qCoupling__cFncs.append([qOps.create, qOps.destroy])
             couplingObj._qCoupling__qSys.append(qsystems)
         return couplingObj
-=======
-            couplingObj = self.addSysCoupling(
-                qsystems, [qOps.destroy, qOps.create], cStrength)
-            couplingObj._qCoupling__cFncs.append([qOps.create, qOps.destroy])
-            couplingObj._qCoupling__qSys.append(qsystems)
-        return couplingObj
-
-    def __coupOrdering(self, qts):
-        sorted(qts, key=lambda x: x[0], reverse=False)
-        oper = qts[0][1]
-        for ops in range(len(qts)-1):
-            oper = oper @ qts[ops+1][1]
-        return oper
-
-    def __getCoupling(self, ind):
-        qts = []
-        for order in self.__cFncs[ind][1]:
-            sys = self.subSystems[str(order)]
-            oper = getattr(self, sys.name + str(self.couplingName) + str(ind))
-            cHam = hams.compositeOp(
-                oper(sys.dimension),
-                sys._qSystem__dimsBefore,
-                sys._qSystem__dimsAfter)
-
-            ts = [order, cHam]
-            qts.append(ts)
-        cHam = self.__coupOrdering(qts)
-        return cHam
->>>>>>> 0b9e3218
 
     def reset(self, to=None):
         if to is None:
@@ -189,15 +143,8 @@
             if self.Unitaries != self.__kept[name][1]:
                 name = len(self.__kept)
                 self.__kept[name] = [self.Couplings, self.Unitaries]
-<<<<<<< HEAD
             else:
                 return 'nothing'
-        else:
-            self.__kept[name] = [self.Couplings, self.Unitaries]
-
-class qCoupling(object):
-    __slots__ = ['name', '__cFncs', 'couplingStrength', '__cOrders', '__cMatrix', '__qSys']
-=======
         else:
             self.__kept[name] = [self.Couplings, self.Unitaries]
 
@@ -206,7 +153,6 @@
     __slots__ = ['name', '__cFncs', 'couplingStrength',
                  '__cOrders', '__cMatrix', '__qSys']
 
->>>>>>> 0b9e3218
     def __init__(self, **kwargs):
         super().__init__()
         self.name = None
@@ -219,30 +165,18 @@
 
     @property
     def couplingMat(self):
-<<<<<<< HEAD
-        if self.__cMatrix == None:
-=======
         if self.__cMatrix is None:
->>>>>>> 0b9e3218
             self.__cMatrix = self.__getCoupling()
             return self.__cMatrix
         else:
             return self.__cMatrix
-<<<<<<< HEAD
-    
-=======
-
->>>>>>> 0b9e3218
+
     @property
     def couplingHam(self):
         if len(self.__cFncs) == 0:
             raise ValueError('No operator is given for coupling Hamiltonian')
         else:
-<<<<<<< HEAD
-            if self.__cMatrix != None:
-=======
             if self.__cMatrix is not None:
->>>>>>> 0b9e3218
                 h = self.couplingStrength * self.__cMatrix
                 return h
             else:
@@ -264,64 +198,44 @@
                 sys = self.__qSys[ind][indx]
                 order = sys._qSystem__ind
                 oper = self.__cFncs[ind][indx]
-<<<<<<< HEAD
-                cHam = hams.compositeOp(oper(sys.dimension), sys._qSystem__dimsBefore, sys._qSystem__dimsAfter)
-=======
                 cHam = hams.compositeOp(
                     oper(sys.dimension),
                     sys._qSystem__dimsBefore,
                     sys._qSystem__dimsAfter)
-
->>>>>>> 0b9e3218
+                    
                 ts = [order, cHam]
                 qts.append(ts)
             cMats.append(self.__coupOrdering(qts))
         cHam = sum(cMats)
         return cHam
-<<<<<<< HEAD
+
+    def add_term(self, qsystems, couplingOps):
+
+        self._qCoupling__cFncs.append(couplingOps)
+        self._qCoupling__qSys.append(qsystems)
+
+        return self
+
 
 class envCoupling(qCoupling):
     __slots__ = ['label']
-=======
-
-    def add_term(self, qsystems, couplingOps):
-
-        self._qCoupling__cFncs.append(couplingOps)
-        self._qCoupling__qSys.append(qsystems)
-
-        return self
-
-
-class envCoupling(qCoupling):
-    __slots__ = ['label']
-
->>>>>>> 0b9e3218
+
     def __init__(self, **kwargs):
         super().__init__()
         self.label = 'Environment'
         for key, value in kwargs.items():
             setattr(self, key, value)
-<<<<<<< HEAD
 
 class sysCoupling(qCoupling):
     __slots__ = ['couplingName', 'label']
-=======
-
-
-class sysCoupling(qCoupling):
-    __slots__ = ['couplingName', 'label']
-
->>>>>>> 0b9e3218
+
     def __init__(self, **kwargs):
         super().__init__()
         self.couplingName = None
         self.label = 'System Coupling'
         for key, value in kwargs.items():
             setattr(self, key, value)
-<<<<<<< HEAD
-=======
-
->>>>>>> 0b9e3218
+
 
 class qSystem(object):
     __slots__ = ['__ind', 'name', 'dimension', 'frequency', 'operator',
