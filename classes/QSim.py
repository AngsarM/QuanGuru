--- conflicted
+++ resolved
@@ -10,13 +10,8 @@
         self.allStates = True
         # Time Dependent Hamiltonian
         self.timeKey = ''
-<<<<<<< HEAD
-        self.yData = []
-        ################ Default Simulation Parameters ##################
-=======
 
         # Default Simulation Parameters
->>>>>>> 0b9e3218
         # time parameters
         self.finalTime = 1  # total time of simulation
         self.StepSize = 0.02  # sampling time step
@@ -68,7 +63,6 @@
                 state = unitary @ state
             return state
 
-<<<<<<< HEAD
     def randStep(self, QSys, sweep):
         if hasattr(QSys, self.sweepKey):
             setattr(QSys, self.sweepKey, sweep)
@@ -94,7 +88,7 @@
                 unitary = UnitaryList[ijkn]
                 state = unitary @ state
             return state
-=======
+
     def evolveTimeDep(self, Qsys, sweep):
         state = self.qSys.initialState
         states = []
@@ -127,4 +121,3 @@
             excitations_sweep.append(excitations)
 
         return np.transpose(excitations_sweep)
->>>>>>> 0b9e3218
