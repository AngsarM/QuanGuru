--- conflicted
+++ resolved
@@ -68,15 +68,9 @@
     @classmethod
     def updateNames(cls, obj, name):
         if name in cls.instNames.keys():
-<<<<<<< HEAD
-            name += str(obj.__class__.instances)
-            print('Duplicate name given,' + '\n' +
-            'name set to ' + name)
-=======
             if cls.instNames[name] is not obj:
                 name += str(obj.__class__.instances)
                 print('You have given a duplicate name,' + '\n' + 'it is changed to ' + name)
->>>>>>> 15b9f9f8
         cls.instNames[name] = obj
         return name
 
