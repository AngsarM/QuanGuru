--- conflicted
+++ resolved
@@ -52,10 +52,7 @@
     def lCounts(self,val):
         self._Sweep__lCount = val
 
-<<<<<<< HEAD
-=======
-
->>>>>>> fa3f4679
+
 class qSequence(qUniversal):
     instances = 0
     label = '_sweep'
@@ -311,12 +308,4 @@
 def runSequence(qSeq):
     for sweep in qSeq.sweeps:
         ind = sweep.lCounts
-<<<<<<< HEAD
-        runSweep(sweep, ind)
-
-def runSweep(sweep, ind):
-    val = sweep.sweepList[ind]
-    setattr(sweep.superSys, sweep.sweepKey, val)
-=======
-        runSweep(sweep, ind)
->>>>>>> fa3f4679
+        runSweep(sweep, ind)