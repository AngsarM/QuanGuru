--- conflicted
+++ resolved
@@ -49,16 +49,10 @@
     - python3 -m pytest --cov=qTools --cov-append tests/QuantumToolboxCore/test_states.py
     - python3 -m pytest --cov=qTools --cov-append tests/QuantumToolboxCore/test_operators.py
     - python3 -m coverage report
-<<<<<<< HEAD
-    artifacts:
-        paths:
-            - .coverage
-=======
     - python3 -m coverage xml
     artifacts:
         reports:
             cobertura: coverage.xml
->>>>>>> ea56ddb2
 
 unit_test:
     stage: UnitTest:Rest
@@ -71,16 +65,10 @@
     - python3 -m coverage report
     - python3 -m pytest --cov=qTools --cov-append --ignore=tests/QuantumToolboxCore -k 'not Core and not Integration'
     - python3 -m coverage report
-<<<<<<< HEAD
-    artifacts:
-        paths:
-            - .coverage
-=======
     - python3 -m coverage xml
     artifacts:
         reports:
             cobertura: coverage.xml
->>>>>>> ea56ddb2
 
 integration_test:
     stage: Integration Test
