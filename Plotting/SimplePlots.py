--- conflicted
+++ resolved
@@ -16,7 +16,6 @@
     if (mapC == 'PuYlGn') and (minC == 0):
         mapC = 'GrYl'
 
-<<<<<<< HEAD
     if irregular == False:
         cm = pltFncs.createMAP(mapC)
         if ax == None:
@@ -28,34 +27,18 @@
         cb(cbar,[minC,(minC+maxC)/2,maxC],ax)
         if logScaleX == True:
             ax.set_xscale('log')
-=======
 
-def colorPlot(x, y, z, irregular=False):
-    if irregular is False:
-        cm = plt.get_cmap('inferno')
-        fig2, ax2 = plt.subplots()
-        Y, X = np.meshgrid(y, x)
-        surf2 = ax2.pcolormesh(X, Y, z, cmap=cm, norm=pltFncs.normalizeCMAP(cm, -1, 1))
-        cbar = plt.colorbar(surf2)
-        cbar.set_ticks([-1, 0, 1])
-        plt.show()
-        print('s')
->>>>>>> 0b9e3218
         return surf2
     else:
         surf2 = colorPlotIreg(x, y[-1], z, maxC, minC, mapC, ax, logScaleX, steps)
         return surf2
 
 
-<<<<<<< HEAD
 def colorPlotIreg(x, y, z, maxC=1, minC=-1, mapC = 'PuYlGn', ax=None, logScaleX=False, steps=None):
     if ax == None:
         fig2, ax = plt.subplots(figsize=(12, 9))
     pltSet.plottingSet(ax)
-=======
-def colorPlotIreg(x, y, z):
-    fig2, ax2 = plt.subplots()
->>>>>>> 0b9e3218
+    
     for hdgf in range(len(x) - 1):
         
         if isinstance(steps, np.ndarray) == True:
